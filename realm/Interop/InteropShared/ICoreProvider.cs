--- conflicted
+++ resolved
@@ -16,17 +16,12 @@
         void AddColumnToTable(IGroupHandle groupHandle, string tableName, string columnName, Type columnType);
         IRowHandle AddEmptyRow(IGroupHandle groupHandle, string tableName);
 
-<<<<<<< HEAD
-        T GetValue<T>(IGroupHandle groupHandle, string tableName, string propertyName, long rowIndex);
-        void SetValue<T>(IGroupHandle groupHandle, string tableName, string propertyName, long rowIndex, T value);
-        IList<T> GetListValue<T>(IGroupHandle groupHandle, string tableName, string propertyName, long rowIndex);
-        void SetListValue<T>(IGroupHandle groupHandle, string tableName, string propertyName, long rowIndex, IList<T> value);
-=======
         void RemoveRow(IGroupHandle groupHandle, string tableName, IRowHandle rowHandle);
 
         T GetValue<T>(IGroupHandle groupHandle, string tableName, string propertyName, IRowHandle rowHandle);
         void SetValue<T>(IGroupHandle groupHandle, string tableName, string propertyName, IRowHandle rowHandle, T value);
->>>>>>> 72c57999
+        IList<T> GetListValue<T>(IGroupHandle groupHandle, string tableName, string propertyName, IRowHandle rowHandle);
+        void SetListValue<T>(IGroupHandle groupHandle, string tableName, string propertyName, IRowHandle rowHandle, IList<T> value);
 
         IQueryHandle CreateQuery(IGroupHandle groupHandle, string tableName);
         void AddQueryEqual(IQueryHandle queryHandle, string columnName, object value);
