using System;
using System.Collections.Generic;
using System.Runtime.CompilerServices;
using InteropShared;
using System.Runtime.InteropServices;
using System.Linq;
using System.IO;

namespace RealmNet.Interop
{
    public class CoreProvider : ICoreProvider
    {
        #region helpers

        static IntPtr BoolToIntPtr(Boolean value)
        {
            return value ? (IntPtr)1 : (IntPtr)0;
        }

        static Boolean IntPtrToBool(IntPtr value)
        {
            return (IntPtr)1 == value;
        }

        static IntPtr StrAllocateBuffer(out long currentBufferSizeChars, long bufferSizeNeededChars)
        {
            currentBufferSizeChars = bufferSizeNeededChars;
            return Marshal.AllocHGlobal((IntPtr)(bufferSizeNeededChars * sizeof(char)));
            //allocHGlobal instead of  AllocCoTaskMem because allcHGlobal allows lt 2 gig on 64 bit (not that .net supports that right now, but at least this allocation will work with lt 32 bit strings)   
        }
        
        static string StrBufToStr(IntPtr buffer, int bufferSizeNeededChars)
        {
            string retStr = bufferSizeNeededChars > 0 ? Marshal.PtrToStringUni(buffer, bufferSizeNeededChars) : "";
            //return "" if the string is empty, otherwise copy data from the buffer
            Marshal.FreeHGlobal(buffer);
            return retStr;
        }

        static Boolean StrBufferOverflow(IntPtr buffer, long currentBufferSizeChars, long bufferSizeNeededChars)
        {
            if (currentBufferSizeChars < bufferSizeNeededChars)
            {
                Marshal.FreeHGlobal(buffer);

                return true;
            }
            return false;
        }

        // returns magic numbers from core, formerly the enum DataType in UnsafeNativeMethods.shared.cs
        internal static IntPtr RealmColType(Type columnType)
        {
            // ordered in decreasing likelihood of type
            if (columnType == typeof(string))
                return (IntPtr)2;
            if (columnType == typeof(int))
                return (IntPtr)0;
            if (columnType == typeof(float))
                return (IntPtr)9;
            if (columnType == typeof(double))
                return (IntPtr)10;
            if (columnType == typeof(DateTime))
                return (IntPtr)7;
            if (columnType == typeof(bool))
                return (IntPtr)1;
            /*
            TODO
                    Binary = 4,
                    Table = 5,
                    Mixed = 6,

            */
            throw new NotImplementedException();
        }

        #endregion  // helpers

        public ISharedGroupHandle CreateSharedGroup(string filename)
        {
<<<<<<< HEAD
            if (filename == null)
            {
                const string realmFilename = "db.realm";
                #if __IOS__
                string libraryPath;
                if (UIKit.UIDevice.CurrentDevice.CheckSystemVersion(8, 0)) {  // > ios 8
                    libraryPath = Foundation.NSFileManager.DefaultManager.GetUrls (Foundation.NSSearchPathDirectory.LibraryDirectory, Foundation.NSSearchPathDomain.User) [0].Path;
                } else {
                    var docdir = Environment.GetFolderPath (Environment.SpecialFolder.MyDocuments);
                    libraryPath = Path.GetFullPath(Path.Combine (docdir, "..", "Library")); 
                }
                filename = Path.Combine(libraryPath, realmFilename);
                #else
                var documentsPath = Environment.GetFolderPath(Environment.SpecialFolder.Personal); // Documents folder
                filename = Path.Combine(documentsPath, realmFilename);
                #endif
            }

            return UnsafeNativeMethods.new_shared_group_file(filename, (IntPtr)filename.Length, (IntPtr)0, (IntPtr)0);
=======
            return NativeSharedGroup.new_shared_group_file(filename, (IntPtr)filename.Length, (IntPtr)0, (IntPtr)0);
>>>>>>> 19de7b7e
        }

        public bool HasTable(IGroupHandle groupHandle, string tableName)
        {
            var gh = groupHandle as GroupHandle;
            return NativeGroup.has_table(gh, tableName, (IntPtr)tableName.Length) == (IntPtr)1;
        }

        private TableHandle GetTable(IGroupHandle groupHandle, string tableName)
        {
            var gh = groupHandle as GroupHandle;
            return gh.GetTable(tableName);
        }

        public void AddTable(IGroupHandle groupHandle, string tableName)
        {
            GetTable(groupHandle, tableName);
        }

        private IntPtr GetColumnIndex(TableHandle tableHandle, string columnName)
        {
            return NativeTable.get_column_index(tableHandle, columnName, (IntPtr)columnName.Length);
        }

        public void AddColumnToTable(IGroupHandle groupHandle, string tableName, string columnName, Type columnType)
        {
            var columnIndex = NativeTable.add_column(GetTable(groupHandle, tableName), RealmColType(columnType), columnName, (IntPtr)columnName.Length);
        }

        public IRowHandle AddEmptyRow(IGroupHandle groupHandle, string tableName)
        {
            return NativeTable.add_empty_row(GetTable(groupHandle, tableName)); 
        }

        public void RemoveRow(IGroupHandle groupHandle, string tableName, IRowHandle rowHandle)
        {
            NativeTable.remove_row(GetTable(groupHandle, tableName), (RowHandle)rowHandle);
        }

        public T GetValue<T>(IGroupHandle groupHandle, string tableName, string propertyName, IRowHandle rowHandle)
        {
            var tableHandle = GetTable(groupHandle, tableName);
            var columnIndex = GetColumnIndex(tableHandle, propertyName);

            // TODO: This is not threadsafe. table_get_* should take an IRowHandle instead.
            var rowIndex = rowHandle.RowIndex;

            if (typeof(T) == typeof(string))
            {
                long bufferSizeNeededChars = 16;
                IntPtr buffer;
                long currentBufferSizeChars;

                do
                {
                    buffer = StrAllocateBuffer(out currentBufferSizeChars, bufferSizeNeededChars);
                    bufferSizeNeededChars = (long)NativeTable.get_string(tableHandle, columnIndex, (IntPtr)rowIndex, buffer,
                            (IntPtr)currentBufferSizeChars);

                } while (StrBufferOverflow(buffer, currentBufferSizeChars, bufferSizeNeededChars));
                return (T)Convert.ChangeType(StrBufToStr(buffer, (int)bufferSizeNeededChars), typeof(T));
            }
            else if (typeof(T) == typeof(bool))
            {
                var value = IntPtrToBool( NativeTable.get_bool(tableHandle, columnIndex, (IntPtr)rowIndex) );
                return (T)Convert.ChangeType(value, typeof(T));
            }
            else if (typeof(T) == typeof(int))  // System.Int32 regardless of bitness
            {
                var value = NativeTable.get_int64(tableHandle, columnIndex, (IntPtr)rowIndex);
                return (T)Convert.ChangeType(value, typeof(T));
            }
            else if (typeof(T) == typeof(Int64)) 
            {
                var value = NativeTable.get_int64(tableHandle, columnIndex, (IntPtr)rowIndex);
                return (T)Convert.ChangeType(value, typeof(T));
            }
            else
                throw new Exception ("Unsupported type " + typeof(T).Name);
        }

        public void SetValue<T>(IGroupHandle groupHandle, string tableName, string propertyName, IRowHandle rowHandle, T value)
        {
            var tableHandle = GetTable(groupHandle, tableName);
            var columnIndex = GetColumnIndex(tableHandle, propertyName);

            // TODO: This is not threadsafe. table_get_* should take an IRowHandle instead.
            var rowIndex = ((RowHandle) rowHandle).RowIndex;

            if (typeof(T) == typeof(string))
            {
                var str = value.ToString();
                NativeTable.set_string(tableHandle, columnIndex, (IntPtr)rowIndex, str, (IntPtr)str.Length);
            }
            else if (typeof(T) == typeof(bool))
            {
                var marshalledValue = BoolToIntPtr((bool)Convert.ChangeType(value, typeof(bool)));
                NativeTable.set_bool(tableHandle, columnIndex, (IntPtr)rowIndex, marshalledValue);
            }
            else if (typeof(T) == typeof(int))  // System.Int32 regardless of bitness
            {
                Int64 marshalledValue = Convert.ToInt64(value);
                NativeTable.set_int64(tableHandle, columnIndex, (IntPtr)rowIndex, marshalledValue);
            }
            else if (typeof(T) == typeof(Int64))
            {
                Int64 marshalledValue = Convert.ToInt64(value);
                NativeTable.set_int64(tableHandle, columnIndex, (IntPtr)rowIndex, marshalledValue);
            }
            else
                throw new Exception ("Unsupported type " + typeof(T).Name);
        }

        public IList<T> GetListValue<T>(IGroupHandle groupHandle, string tableName, string propertyName, IRowHandle rowHandle)
        {
            throw new NotImplementedException();
        }

        public void SetListValue<T>(IGroupHandle groupHandle, string tableName, string propertyName, IRowHandle rowHandle, IList<T> value)
        {
            throw new NotImplementedException();
        }

        #region Queries
        public IQueryHandle CreateQuery(IGroupHandle groupHandle, string tableName)
        {
            var tableHandle = GetTable(groupHandle, tableName);
            var queryHandle = tableHandle.TableWhere();

            //At this point sh is invalid due to its handle being uninitialized, but the root is set correctly
            //a finalize at this point will not leak anything and the handle will not do anything

            //now, set the TableView handle...
            RuntimeHelpers.PrepareConstrainedRegions();//the following finally will run with no out-of-band exceptions
            try
            { }
            finally
            {
                queryHandle.SetHandle(NativeTable.where(tableHandle));
            }//at this point we have atomically acquired a handle and also set the root correctly so it can be unbound correctly
            return queryHandle;
        }

        public void AddQueryEqual(IQueryHandle queryHandle, string columnName, object value)
        {
            var columnIndex = NativeQuery.get_column_index((QueryHandle)queryHandle, columnName, (IntPtr)columnName.Length);

            var valueType = value.GetType();
            if (value.GetType() == typeof(string))
            {
                string valueStr = (string)value;
                NativeQuery.string_equal((QueryHandle)queryHandle, columnIndex, valueStr, (IntPtr)valueStr.Length);
            }
            else if (valueType == typeof(bool))
                NativeQuery.bool_equal((QueryHandle)queryHandle, columnIndex, BoolToIntPtr((bool)value));
            else if (valueType == typeof(int))
                NativeQuery.int_equal((QueryHandle)queryHandle, columnIndex, (IntPtr)((int)value));
            else if (valueType == typeof(float))
                ;// see issue 68 NativeQuery.float_equal((QueryHandle)queryHandle, columnIndex, (IntPtr)((float)value));
            else if (valueType == typeof(double))
                ;// see issue 68 NativeQuery.double_equal((QueryHandle)queryHandle, columnIndex, (IntPtr)((double)value));
            else
                throw new NotImplementedException();
        }

        public void AddQueryNotEqual(IQueryHandle queryHandle, string columnName, object value)
        {
            var columnIndex = NativeQuery.get_column_index((QueryHandle)queryHandle, columnName, (IntPtr)columnName.Length);

            var valueType = value.GetType();
            if (value.GetType() == typeof(string))
            {
                string valueStr = (string)value;
                NativeQuery.string_not_equal((QueryHandle)queryHandle, columnIndex, valueStr, (IntPtr)valueStr.Length);
            }
            else if (valueType == typeof(bool))
                NativeQuery.bool_not_equal((QueryHandle)queryHandle, columnIndex, BoolToIntPtr((bool)value));
            else if (valueType == typeof(int))
                NativeQuery.int_not_equal((QueryHandle)queryHandle, columnIndex, (IntPtr)((int)value));
            else if (valueType == typeof(float))
                ;// see issue 68 NativeQuery.float_not_equal((QueryHandle)queryHandle, columnIndex, (IntPtr)((float)value));
            else if (valueType == typeof(double))
                ;// see issue 68 NativeQuery.double_not_equal((QueryHandle)queryHandle, columnIndex, (IntPtr)((double)value));
            else
                throw new NotImplementedException();
        }

        public void AddQueryLessThan(IQueryHandle queryHandle, string columnName, object value)
        {
            var columnIndex = NativeQuery.get_column_index((QueryHandle)queryHandle, columnName, (IntPtr)columnName.Length);

            var valueType = value.GetType();
            if (valueType == typeof(int))
                NativeQuery.int_less((QueryHandle)queryHandle, columnIndex, (IntPtr)((int)value));
            else if (valueType == typeof(float))
                ;// see issue 68 NativeQuery.float_less((QueryHandle)queryHandle, columnIndex, (IntPtr)((float)value));
            else if (valueType == typeof(double))
                ;// see issue 68 NativeQuery.double_less((QueryHandle)queryHandle, columnIndex, (IntPtr)((double)value));
            else if (valueType == typeof(string) || valueType == typeof(bool))
                throw new Exception("Unsupported type " + valueType.Name);
            else
                throw new NotImplementedException();
        }

        public void AddQueryLessThanOrEqual(IQueryHandle queryHandle, string columnName, object value)
        {
            var columnIndex = NativeQuery.get_column_index((QueryHandle)queryHandle, columnName, (IntPtr)columnName.Length);

            var valueType = value.GetType();
            if (valueType == typeof(int))
                NativeQuery.int_less_equal((QueryHandle)queryHandle, columnIndex, (IntPtr)((int)value));
            else if (valueType == typeof(float))
                ;// see issue 68 NativeQuery.float_less_equal((QueryHandle)queryHandle, columnIndex, (IntPtr)((float)value));
            else if (valueType == typeof(double))
                ;// see issue 68 NativeQuery.double_less_equal((QueryHandle)queryHandle, columnIndex, (IntPtr)((double)value));
            else if (valueType == typeof(string) || valueType == typeof(bool))
                throw new Exception("Unsupported type " + valueType.Name);
            else
                throw new NotImplementedException();
        }

        public void AddQueryGreaterThan(IQueryHandle queryHandle, string columnName, object value)
        {
            var columnIndex = NativeQuery.get_column_index((QueryHandle)queryHandle, columnName, (IntPtr)columnName.Length);

            var valueType = value.GetType();
            if (valueType == typeof(int))
                NativeQuery.int_greater((QueryHandle)queryHandle, columnIndex, (IntPtr)((int)value));
            else if (valueType == typeof(float))
                ;// see issue 68 NativeQuery.float_greater((QueryHandle)queryHandle, columnIndex, (IntPtr)((float)value));
            else if (valueType == typeof(double))
                ;// see issue 68 NativeQuery.double_greater((QueryHandle)queryHandle, columnIndex, (IntPtr)((double)value));
            else if (valueType == typeof(string) || valueType == typeof(bool))
                throw new Exception("Unsupported type " + valueType.Name);
            else
                throw new NotImplementedException();
        }

        public void AddQueryGreaterThanOrEqual(IQueryHandle queryHandle, string columnName, object value)
        {
            var columnIndex = NativeQuery.get_column_index((QueryHandle)queryHandle, columnName, (IntPtr)columnName.Length);

            var valueType = value.GetType();
            if (valueType == typeof(int))
                NativeQuery.int_greater_equal((QueryHandle)queryHandle, columnIndex, (IntPtr)((int)value));
            else if (valueType == typeof(float))
                ;// see issue 68 NativeQuery.float_greater_equal((QueryHandle)queryHandle, columnIndex, (IntPtr)((float)value));
            else if (valueType == typeof(double))
                ;// see issue 68 NativeQuery.double_greater_equal((QueryHandle)queryHandle, columnIndex, (IntPtr)((double)value));
            else if (valueType == typeof(string) || valueType == typeof(bool))
                throw new Exception("Unsupported type " + valueType.Name);
            else
                throw new NotImplementedException();
        }

        public void AddQueryGroupBegin(IQueryHandle queryHandle)
        {
            NativeQuery.group_begin((QueryHandle)queryHandle);
        }

        public void AddQueryGroupEnd(IQueryHandle queryHandle)
        {
            NativeQuery.group_end((QueryHandle)queryHandle);
        }

        public void AddQueryAnd(IQueryHandle queryHandle)
        {
           // does nothing as subsequent groups automatically ANDed
        }

        public void AddQueryOr(IQueryHandle queryHandle)
        {
            NativeQuery.or((QueryHandle)queryHandle);
        }


        public IEnumerable<IRowHandle> ExecuteQuery(IQueryHandle queryHandle, Type objectType)
        {
            long nextRowIndex = 0;
            while (nextRowIndex != -1)
            {
                var rowHandle = NativeQuery.find((QueryHandle)queryHandle, (IntPtr)nextRowIndex);
                if (!rowHandle.IsInvalid)
                {
                    nextRowIndex = rowHandle.RowIndex + 1;
                    yield return rowHandle;
                }
                else
                {
                    yield break;
                }
            }
        }
        #endregion  // Queries

        public IGroupHandle NewGroup()
        {
            throw new NotImplementedException();
        }

        public IGroupHandle NewGroupFromFile(string path, GroupOpenMode openMode)
        {
            throw new NotImplementedException();
        }

        public void GroupCommit(IGroupHandle groupHandle)
        {
            throw new NotImplementedException();
        }

        public bool GroupIsEmpty(IGroupHandle groupHandle)
        {
            throw new NotImplementedException();
        }

        public long GroupSize(IGroupHandle groupHandle)
        {
            throw new NotImplementedException();
        }
    }
}<|MERGE_RESOLUTION|>--- conflicted
+++ resolved
@@ -78,7 +78,6 @@
 
         public ISharedGroupHandle CreateSharedGroup(string filename)
         {
-<<<<<<< HEAD
             if (filename == null)
             {
                 const string realmFilename = "db.realm";
@@ -97,10 +96,7 @@
                 #endif
             }
 
-            return UnsafeNativeMethods.new_shared_group_file(filename, (IntPtr)filename.Length, (IntPtr)0, (IntPtr)0);
-=======
             return NativeSharedGroup.new_shared_group_file(filename, (IntPtr)filename.Length, (IntPtr)0, (IntPtr)0);
->>>>>>> 19de7b7e
         }
 
         public bool HasTable(IGroupHandle groupHandle, string tableName)
