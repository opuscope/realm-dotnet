-=-=-=-=-=-=-=-=-=-=-=-=-=-=-=-=-=-=-=-=-=-=-=-=-=-=-=-=-=-=-=-=-=-=-=-=-
#17 Add Mock CoreProvider

MockCoreProvider.cs
- added to RealmNet project so is universal

RealmWinOnly.sln
- clone of solution with just the minimal targets for testing platform-agnostic code

RealmNet.Tests/CoreProviderTests.cs
- uncommented entire body
- changed generic CoreProvider to MockCoreProvider
- swapped order of propertyName and rowIndex in SetValue calls


-=-=-=-=-=-=-=-=-=-=-=-=-=-=-=-=-=-=-=-=-=-=-=-=-=-=-=-=-=-=-=-=-=-=-=-=-
#53 Splitting out the solutions to be platform-specific

Realm.sln refactored into
- RealmFoundation.sln
- RealmWin.sln
- RealmXamarinAndroid.sln
- RealmXamarinIOS.sln
- RealmXamarinMac.sln

RealmNetWeaver.Tests.csproj
- added

RealmNet.Tests.csproj
- removed

IntegrationTests.csproj
- comment out body of SimpleTest until merge in more of the Mock Provider stuff after this

<<<<<<< HEAD

-=-=-=-=-=-=-=-=-=-=-=-=-=-=-=-=-=-=-=-=-=-=-=-=-=-=-=-=-=-=-=-=-=-=-=-=-
#50 Mocking merge on refactored

RealmQuery.cs 
- refactored out all the classes and types
- QueryProviders.cs
- RealmQueryProvider.cs
- RealmQueryVisitor.cs
- TypeSystem.cs


-=-=-=-=-=-=-=-=-=-=-=-=-=-=-=-=-=-=-=-=-=-=-=-=-=-=-=-=-=-=-=-=-=-=-=-=-
#50 LINQ on one table - weaving in the sample

RealmNet.Tests
- packages.config
  removed bogus old line   <package id="FodyCecil" version="1.28.3" targetFramework="net45" developmentDependency="true" />
- used NuGet PM Install-Package Fody -Version 1.28.3 to get same version as other projects

FodyWeavers.xml
- edited the generated file adding   <RealmNetWeaver />
=======
-=-=-=-=-=-=-=-=-=-=-=-=-=-=-=-=-=-=-=-=-=-=-=-=-=-=-=-=-=-=-=-=-=-=-=-=-
Fixing bad IL
(this comment should have been checked in with the code changes, is now on another branch)

ModuleWeaver.cs
- remove the emitting of a pointless copying of the return value off and back onto the stack
  as a side-effect was corrupting the IL
  
-=-=-=-=-=-=-=-=-=-=-=-=-=-=-=-=-=-=-=-=-=-=-=-=-=-=-=-=-=-=-=-=-=-=-=-=-
#59 Fixing Configs

Interop.Win32.csproj
- add  Condition="'$(Platform)' == 'x64'" on the ItemGroup for wrappersx64
- add  Condition="'$(Platform)' == 'x6'" on the ItemGroup for wrappersx64


Realm.sln
- use new x86/64 configs for Interop.win32
- configurations changed to exclude things for other platforms 
  (Debug only, need to go through and do all for Release - see #60
  
  
>>>>>>> b71dabef
<|MERGE_RESOLUTION|>--- conflicted
+++ resolved
@@ -32,30 +32,6 @@
 IntegrationTests.csproj
 - comment out body of SimpleTest until merge in more of the Mock Provider stuff after this
 
-<<<<<<< HEAD
-
--=-=-=-=-=-=-=-=-=-=-=-=-=-=-=-=-=-=-=-=-=-=-=-=-=-=-=-=-=-=-=-=-=-=-=-=-
-#50 Mocking merge on refactored
-
-RealmQuery.cs 
-- refactored out all the classes and types
-- QueryProviders.cs
-- RealmQueryProvider.cs
-- RealmQueryVisitor.cs
-- TypeSystem.cs
-
-
--=-=-=-=-=-=-=-=-=-=-=-=-=-=-=-=-=-=-=-=-=-=-=-=-=-=-=-=-=-=-=-=-=-=-=-=-
-#50 LINQ on one table - weaving in the sample
-
-RealmNet.Tests
-- packages.config
-  removed bogus old line   <package id="FodyCecil" version="1.28.3" targetFramework="net45" developmentDependency="true" />
-- used NuGet PM Install-Package Fody -Version 1.28.3 to get same version as other projects
-
-FodyWeavers.xml
-- edited the generated file adding   <RealmNetWeaver />
-=======
 -=-=-=-=-=-=-=-=-=-=-=-=-=-=-=-=-=-=-=-=-=-=-=-=-=-=-=-=-=-=-=-=-=-=-=-=-
 Fixing bad IL
 (this comment should have been checked in with the code changes, is now on another branch)
@@ -78,4 +54,24 @@
   (Debug only, need to go through and do all for Release - see #60
   
   
->>>>>>> b71dabef
+-=-=-=-=-=-=-=-=-=-=-=-=-=-=-=-=-=-=-=-=-=-=-=-=-=-=-=-=-=-=-=-=-=-=-=-=-
+#50 Mocking merge on refactored
+
+RealmQuery.cs 
+- refactored out all the classes and types
+- QueryProviders.cs
+- RealmQueryProvider.cs
+- RealmQueryVisitor.cs
+- TypeSystem.cs
+
+
+-=-=-=-=-=-=-=-=-=-=-=-=-=-=-=-=-=-=-=-=-=-=-=-=-=-=-=-=-=-=-=-=-=-=-=-=-
+#50 LINQ on one table - weaving in the sample
+
+RealmNet.Tests
+- packages.config
+  removed bogus old line   <package id="FodyCecil" version="1.28.3" targetFramework="net45" developmentDependency="true" />
+- used NuGet PM Install-Package Fody -Version 1.28.3 to get same version as other projects
+
+FodyWeavers.xml
+- edited the generated file adding   <RealmNetWeaver />
