﻿<?xml version="1.0" encoding="utf-8"?>
<Project DefaultTargets="Build" ToolsVersion="14.0" xmlns="http://schemas.microsoft.com/developer/msbuild/2003">
  <ItemGroup Label="ProjectConfigurations">
    <ProjectConfiguration Include="Debug|Win32">
      <Configuration>Debug</Configuration>
      <Platform>Win32</Platform>
    </ProjectConfiguration>
    <ProjectConfiguration Include="Debug|x64">
      <Configuration>Debug</Configuration>
      <Platform>x64</Platform>
    </ProjectConfiguration>
    <ProjectConfiguration Include="Release|Win32">
      <Configuration>Release</Configuration>
      <Platform>Win32</Platform>
    </ProjectConfiguration>
    <ProjectConfiguration Include="Release|x64">
      <Configuration>Release</Configuration>
      <Platform>x64</Platform>
    </ProjectConfiguration>
  </ItemGroup>
  <PropertyGroup Label="Globals">
    <ProjectGuid>{A1E763AD-24B9-4D6B-AACA-282BB33E350F}</ProjectGuid>
    <Keyword>Win32Proj</Keyword>
    <RootNamespace>wrappers</RootNamespace>
    <TargetPlatformVersion>8.1</TargetPlatformVersion>
  </PropertyGroup>
  <Import Project="$(VCTargetsPath)\Microsoft.Cpp.Default.props" />
  <PropertyGroup Condition="'$(Configuration)|$(Platform)'=='Debug|Win32'" Label="Configuration">
    <ConfigurationType>DynamicLibrary</ConfigurationType>
    <UseDebugLibraries>true</UseDebugLibraries>
    <PlatformToolset>v140</PlatformToolset>
    <CharacterSet>Unicode</CharacterSet>
  </PropertyGroup>
  <PropertyGroup Condition="'$(Configuration)|$(Platform)'=='Debug|x64'" Label="Configuration">
    <ConfigurationType>DynamicLibrary</ConfigurationType>
    <UseDebugLibraries>true</UseDebugLibraries>
    <PlatformToolset>v140</PlatformToolset>
    <CharacterSet>Unicode</CharacterSet>
  </PropertyGroup>
  <PropertyGroup Condition="'$(Configuration)|$(Platform)'=='Release|Win32'" Label="Configuration">
    <ConfigurationType>DynamicLibrary</ConfigurationType>
    <UseDebugLibraries>false</UseDebugLibraries>
    <PlatformToolset>v140</PlatformToolset>
    <WholeProgramOptimization>true</WholeProgramOptimization>
    <CharacterSet>Unicode</CharacterSet>
  </PropertyGroup>
  <PropertyGroup Condition="'$(Configuration)|$(Platform)'=='Release|x64'" Label="Configuration">
    <ConfigurationType>DynamicLibrary</ConfigurationType>
    <UseDebugLibraries>false</UseDebugLibraries>
    <PlatformToolset>v140</PlatformToolset>
    <WholeProgramOptimization>true</WholeProgramOptimization>
    <CharacterSet>Unicode</CharacterSet>
  </PropertyGroup>
  <Import Project="$(VCTargetsPath)\Microsoft.Cpp.props" />
  <ImportGroup Label="ExtensionSettings">
  </ImportGroup>
  <ImportGroup Label="Shared">
  </ImportGroup>
  <ImportGroup Label="PropertySheets" Condition="'$(Configuration)|$(Platform)'=='Debug|Win32'">
    <Import Project="$(UserRootDir)\Microsoft.Cpp.$(Platform).user.props" Condition="exists('$(UserRootDir)\Microsoft.Cpp.$(Platform).user.props')" Label="LocalAppDataPlatform" />
  </ImportGroup>
  <ImportGroup Condition="'$(Configuration)|$(Platform)'=='Debug|x64'" Label="PropertySheets">
    <Import Project="$(UserRootDir)\Microsoft.Cpp.$(Platform).user.props" Condition="exists('$(UserRootDir)\Microsoft.Cpp.$(Platform).user.props')" Label="LocalAppDataPlatform" />
  </ImportGroup>
  <ImportGroup Label="PropertySheets" Condition="'$(Configuration)|$(Platform)'=='Release|Win32'">
    <Import Project="$(UserRootDir)\Microsoft.Cpp.$(Platform).user.props" Condition="exists('$(UserRootDir)\Microsoft.Cpp.$(Platform).user.props')" Label="LocalAppDataPlatform" />
  </ImportGroup>
  <ImportGroup Condition="'$(Configuration)|$(Platform)'=='Release|x64'" Label="PropertySheets">
    <Import Project="$(UserRootDir)\Microsoft.Cpp.$(Platform).user.props" Condition="exists('$(UserRootDir)\Microsoft.Cpp.$(Platform).user.props')" Label="LocalAppDataPlatform" />
  </ImportGroup>
  <PropertyGroup Label="UserMacros" />
  <PropertyGroup Condition="'$(Configuration)|$(Platform)'=='Debug|Win32'">
    <LinkIncremental>true</LinkIncremental>
    <IncludePath>$(VC_IncludePath);$(UniversalCRT_IncludePath);$(WindowsSDK_IncludePath);$(IncludePath)</IncludePath>
    <LibraryPath>$(VC_LibraryPath_x86);$(UniversalCRT_LibraryPath_x86);$(WindowsSDK_LibraryPath_x86);$(NETFXKitsDir)Lib\um\x86;$(LibraryPath)</LibraryPath>
    <OutDir>$(ProjectDir)build</OutDir>
  </PropertyGroup>
  <PropertyGroup Condition="'$(Configuration)|$(Platform)'=='Debug|x64'">
    <LinkIncremental>true</LinkIncremental>
    <IncludePath>$(VC_IncludePath);$(UniversalCRT_IncludePath);$(WindowsSDK_IncludePath);$(IncludePath)</IncludePath>
    <LibraryPath>$(VC_LibraryPath_x64);$(UniversalCRT_LibraryPath_x64);$(WindowsSDK_LibraryPath_x64);$(NETFXKitsDir)Lib\um\x64;$(LibraryPath)</LibraryPath>
    <OutDir>$(ProjectDir)build</OutDir>
  </PropertyGroup>
  <PropertyGroup Condition="'$(Configuration)|$(Platform)'=='Release|Win32'">
    <LinkIncremental>false</LinkIncremental>
    <OutDir>$(ProjectDir)build</OutDir>
  </PropertyGroup>
  <PropertyGroup Condition="'$(Configuration)|$(Platform)'=='Release|x64'">
    <LinkIncremental>false</LinkIncremental>
    <OutDir>$(ProjectDir)build</OutDir>
  </PropertyGroup>
  <ItemDefinitionGroup Condition="'$(Configuration)|$(Platform)'=='Debug|Win32'">
    <ClCompile>
      <PrecompiledHeader>NotUsing</PrecompiledHeader>
      <WarningLevel>Level3</WarningLevel>
      <Optimization>Disabled</Optimization>
      <PreprocessorDefinitions>WIN32;_DEBUG;_WINDOWS;_USRDLL;WRAPPERS_EXPORTS;HAVE_STRUCT_TIMESPEC;%(PreprocessorDefinitions)</PreprocessorDefinitions>
      <AdditionalIncludeDirectories>..\..\..\realm-core\src;..\..\..\realm-core\src\win32\pthread;object-store\windows;%(AdditionalIncludeDirectories)</AdditionalIncludeDirectories>
      <AdditionalOptions>/DPTW32_STATIC_LIB /DREALM_DEBUG /DREALM_ENABLE_REPLICATION %(AdditionalOptions)</AdditionalOptions>
    </ClCompile>
    <Link>
      <SubSystem>Windows</SubSystem>
      <GenerateDebugInformation>true</GenerateDebugInformation>
      <AdditionalDependencies>$(SolutionDir)..\..\realm-core\build\vs2013\lib\realm$(PlatformArchitecture)d.lib;%(AdditionalDependencies)</AdditionalDependencies>
      <OutputFile>$(OutDir)$(TargetName)$(PlatformShortName)-$(ConfigurationName)$(TargetExt)</OutputFile>
    </Link>
  </ItemDefinitionGroup>
  <ItemDefinitionGroup Condition="'$(Configuration)|$(Platform)'=='Debug|x64'">
    <ClCompile>
      <PrecompiledHeader>NotUsing</PrecompiledHeader>
      <WarningLevel>Level3</WarningLevel>
      <Optimization>Disabled</Optimization>
      <PreprocessorDefinitions>WIN32;_DEBUG;_WINDOWS;_USRDLL;WRAPPERS_EXPORTS;HAVE_STRUCT_TIMESPEC;%(PreprocessorDefinitions)</PreprocessorDefinitions>
      <AdditionalIncludeDirectories>..\..\..\realm-core\src;..\..\..\realm-core\src\win32\pthread;object-store\windows;%(AdditionalIncludeDirectories)</AdditionalIncludeDirectories>
      <AdditionalOptions>/DPTW32_STATIC_LIB /DREALM_DEBUG /DREALM_ENABLE_REPLICATION %(AdditionalOptions)</AdditionalOptions>
    </ClCompile>
    <Link>
      <SubSystem>Windows</SubSystem>
      <GenerateDebugInformation>true</GenerateDebugInformation>
      <AdditionalDependencies>$(SolutionDir)..\..\realm-core\build\vs2013\lib\realm$(PlatformArchitecture)d.lib;%(AdditionalDependencies)</AdditionalDependencies>
      <OutputFile>$(OutDir)$(TargetName)$(PlatformShortName)-$(ConfigurationName)$(TargetExt)</OutputFile>
    </Link>
  </ItemDefinitionGroup>
  <ItemDefinitionGroup Condition="'$(Configuration)|$(Platform)'=='Release|Win32'">
    <ClCompile>
      <WarningLevel>Level3</WarningLevel>
      <PrecompiledHeader>NotUsing</PrecompiledHeader>
      <Optimization>MaxSpeed</Optimization>
      <FunctionLevelLinking>true</FunctionLevelLinking>
      <IntrinsicFunctions>true</IntrinsicFunctions>
      <PreprocessorDefinitions>WIN32;NDEBUG;_WINDOWS;_USRDLL;WRAPPERS_EXPORTS;HAVE_STRUCT_TIMESPEC;REALM_ENABLE_REPLICATION;%(PreprocessorDefinitions)</PreprocessorDefinitions>
      <AdditionalIncludeDirectories>..\..\..\realm-core\src;..\..\..\realm-core\src\win32\pthread;object-store\windows;%(AdditionalIncludeDirectories)</AdditionalIncludeDirectories>
    </ClCompile>
    <Link>
      <SubSystem>Windows</SubSystem>
      <GenerateDebugInformation>true</GenerateDebugInformation>
      <EnableCOMDATFolding>true</EnableCOMDATFolding>
      <OptimizeReferences>true</OptimizeReferences>
      <OutputFile>$(OutDir)$(TargetName)$(PlatformShortName)-$(ConfigurationName)$(TargetExt)</OutputFile>
      <AdditionalDependencies>$(SolutionDir)..\..\realm-core\build\vs2013\lib\realm$(PlatformArchitecture).lib;%(AdditionalDependencies)</AdditionalDependencies>
    </Link>
  </ItemDefinitionGroup>
  <ItemDefinitionGroup Condition="'$(Configuration)|$(Platform)'=='Release|x64'">
    <ClCompile>
      <WarningLevel>Level3</WarningLevel>
      <PrecompiledHeader>NotUsing</PrecompiledHeader>
      <Optimization>MaxSpeed</Optimization>
      <FunctionLevelLinking>true</FunctionLevelLinking>
      <IntrinsicFunctions>true</IntrinsicFunctions>
      <PreprocessorDefinitions>WIN32;NDEBUG;_WINDOWS;_USRDLL;WRAPPERS_EXPORTS;HAVE_STRUCT_TIMESPEC;REALM_ENABLE_REPLICATION;%(PreprocessorDefinitions)</PreprocessorDefinitions>
      <AdditionalIncludeDirectories>..\..\..\realm-core\src;..\..\..\realm-core\src\win32\pthread;object-store\windows;%(AdditionalIncludeDirectories)</AdditionalIncludeDirectories>
    </ClCompile>
    <Link>
      <SubSystem>Windows</SubSystem>
      <GenerateDebugInformation>true</GenerateDebugInformation>
      <EnableCOMDATFolding>true</EnableCOMDATFolding>
      <OptimizeReferences>true</OptimizeReferences>
      <OutputFile>$(OutDir)$(TargetName)$(PlatformShortName)-$(ConfigurationName)$(TargetExt)</OutputFile>
      <AdditionalDependencies>$(SolutionDir)..\..\realm-core\build\vs2013\lib\realm$(PlatformArchitecture).lib;%(AdditionalDependencies)</AdditionalDependencies>
    </Link>
  </ItemDefinitionGroup>
  <ItemGroup>
    <ClInclude Include="..\..\..\realm-core\src\win32\pthread\pthread.h" />
<<<<<<< HEAD
    <ClInclude Include="object-store\ffi.hpp" />
    <ClInclude Include="object-store\index_set.hpp" />
    <ClInclude Include="object-store\object_schema.hpp" />
    <ClInclude Include="object-store\object_store.hpp" />
    <ClInclude Include="object-store\property.hpp" />
    <ClInclude Include="object-store\realm_delegate.hpp" />
    <ClInclude Include="object-store\schema.hpp" />
    <ClInclude Include="object-store\shared_realm.hpp" />
    <ClInclude Include="object-store\transact_log_handler.hpp" />
    <ClInclude Include="object-store\windows\external_commit_helper.hpp" />
    <ClInclude Include="wrappers.h" />
  </ItemGroup>
  <ItemGroup>
    <ClCompile Include="..\..\..\realm-core\src\win32\pthread\pthread.c" />
    <ClCompile Include="object-store\ffi.cpp" />
    <ClCompile Include="object-store\index_set.cpp" />
    <ClCompile Include="object-store\object_schema.cpp" />
    <ClCompile Include="object-store\object_store.cpp" />
    <ClCompile Include="object-store\schema.cpp" />
    <ClCompile Include="object-store\shared_realm.cpp" />
    <ClCompile Include="object-store\transact_log_handler.cpp" />
    <ClCompile Include="object-store\windows\external_commit_helper.cpp" />
    <ClCompile Include="realm-csharp.cpp" />
=======
    <ClInclude Include="exceptions_to_managed.hpp" />
    <ClInclude Include="exception_catcher.hpp" />
    <ClInclude Include="realm_export_decls.h" />
    <ClInclude Include="wrappers.hpp" />
  </ItemGroup>
  <ItemGroup>
    <ClCompile Include="..\..\..\realm-core\src\win32\pthread\pthread.c" />
    <ClCompile Include="exceptions_to_managed.cpp" />
    <ClCompile Include="exception_catcher.cpp" />
>>>>>>> bcff145b
    <ClCompile Include="wrappers.cpp" />
  </ItemGroup>
  <Import Project="$(VCTargetsPath)\Microsoft.Cpp.targets" />
  <ImportGroup Label="ExtensionTargets">
  </ImportGroup>
</Project><|MERGE_RESOLUTION|>--- conflicted
+++ resolved
@@ -161,31 +161,6 @@
   </ItemDefinitionGroup>
   <ItemGroup>
     <ClInclude Include="..\..\..\realm-core\src\win32\pthread\pthread.h" />
-<<<<<<< HEAD
-    <ClInclude Include="object-store\ffi.hpp" />
-    <ClInclude Include="object-store\index_set.hpp" />
-    <ClInclude Include="object-store\object_schema.hpp" />
-    <ClInclude Include="object-store\object_store.hpp" />
-    <ClInclude Include="object-store\property.hpp" />
-    <ClInclude Include="object-store\realm_delegate.hpp" />
-    <ClInclude Include="object-store\schema.hpp" />
-    <ClInclude Include="object-store\shared_realm.hpp" />
-    <ClInclude Include="object-store\transact_log_handler.hpp" />
-    <ClInclude Include="object-store\windows\external_commit_helper.hpp" />
-    <ClInclude Include="wrappers.h" />
-  </ItemGroup>
-  <ItemGroup>
-    <ClCompile Include="..\..\..\realm-core\src\win32\pthread\pthread.c" />
-    <ClCompile Include="object-store\ffi.cpp" />
-    <ClCompile Include="object-store\index_set.cpp" />
-    <ClCompile Include="object-store\object_schema.cpp" />
-    <ClCompile Include="object-store\object_store.cpp" />
-    <ClCompile Include="object-store\schema.cpp" />
-    <ClCompile Include="object-store\shared_realm.cpp" />
-    <ClCompile Include="object-store\transact_log_handler.cpp" />
-    <ClCompile Include="object-store\windows\external_commit_helper.cpp" />
-    <ClCompile Include="realm-csharp.cpp" />
-=======
     <ClInclude Include="exceptions_to_managed.hpp" />
     <ClInclude Include="exception_catcher.hpp" />
     <ClInclude Include="realm_export_decls.h" />
@@ -195,7 +170,6 @@
     <ClCompile Include="..\..\..\realm-core\src\win32\pthread\pthread.c" />
     <ClCompile Include="exceptions_to_managed.cpp" />
     <ClCompile Include="exception_catcher.cpp" />
->>>>>>> bcff145b
     <ClCompile Include="wrappers.cpp" />
   </ItemGroup>
   <Import Project="$(VCTargetsPath)\Microsoft.Cpp.targets" />
