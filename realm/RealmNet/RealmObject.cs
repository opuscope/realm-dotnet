--- conflicted
+++ resolved
@@ -1,12 +1,9 @@
-﻿using System;
+using System;
 using System.Diagnostics;
 using System.Linq;
 using System.Reflection;
-<<<<<<< HEAD
 using System.Collections.Generic;
-=======
 using RealmNet.Interop;
->>>>>>> 72c57999
 
 namespace RealmNet
 {
@@ -74,7 +71,7 @@
 
         protected RealmList<T> GetListValue<T>(string propertyName) where T : RealmObject
         {
-            RealmList<T> ret = (RealmList <T>)_coreProvider.GetListValue<T>(_realm?.TransactionGroupHandle, GetType().Name, propertyName, _rowIndex);
+            RealmList<T> ret = (RealmList <T>)_coreProvider.GetListValue<T>(_realm?.TransactionGroupHandle, GetType().Name, propertyName, _rowHandle);
             if (ret == null)
             {
                 ret = new RealmList<T>();  // need an empty list so things like Add can be called on it
@@ -86,7 +83,7 @@
         protected void SetListValue<T>(string propertyName, RealmList<T> value) where T : RealmObject
         {
             //ASD var dumpFor = typeof(T);
-            _coreProvider.SetListValue<T>(_realm?.TransactionGroupHandle, GetType().Name, propertyName, _rowIndex, value);
+            _coreProvider.SetListValue<T>(_realm?.TransactionGroupHandle, GetType().Name, propertyName, _rowHandle, value);
         }
 
         private static bool IsAssignableFrom(TypeInfo extendType, TypeInfo baseType)
