--- conflicted
+++ resolved
@@ -146,57 +146,6 @@
             return new Realm(srHandle, config, schema);
         } 
 
-<<<<<<< HEAD
-
-        private static IntPtr GenerateObjectSchema(Type objectClass)
-        {           
-            IntPtr objectSchemaPtr = IntPtr.Zero;
-            if (ObjectSchemaCache.TryGetValue(objectClass, out objectSchemaPtr)) {
-               return objectSchemaPtr;  // use cached schema                
-            }
-
-            objectSchemaPtr = NativeObjectSchema.create(objectClass.Name);
-            ObjectSchemaCache[objectClass] = objectSchemaPtr;  // save for later lookup
-            var propertiesToMap = objectClass.GetProperties(BindingFlags.Instance | BindingFlags.DeclaredOnly | BindingFlags.NonPublic | BindingFlags.Public)
-                .Where(p =>
-                {
-                    return p.GetCustomAttributes(false).OfType<WovenPropertyAttribute>().Any();
-                });
-
-            foreach (var p in propertiesToMap)
-            {
-                var mapToAttribute = p.GetCustomAttributes(false).FirstOrDefault(a => a is MapToAttribute) as MapToAttribute;
-                var propertyName = mapToAttribute != null ? mapToAttribute.Mapping : p.Name;
-
-                var objectIdAttribute = p.GetCustomAttributes(false).FirstOrDefault(a => a is ObjectIdAttribute);
-                var isObjectId = objectIdAttribute != null;
-
-                var indexedAttribute = p.GetCustomAttributes(false).FirstOrDefault(a => a is IndexedAttribute);
-                var isIndexed = indexedAttribute != null;
-
-                var isNullable = !(p.PropertyType.IsValueType ||
-                    p.PropertyType.Name == "IList`1" ||
-                    p.PropertyType.Name == "RealmList`1") ||
-                    Nullable.GetUnderlyingType(p.PropertyType) != null;
-
-                var objectType = "";
-                if (!p.PropertyType.IsValueType && p.PropertyType.Name!="String") {
-                    if (p.PropertyType.Name == "IList`1" || p.PropertyType.Name == "RealmList`1") 
-                        objectType = p.PropertyType.GetGenericArguments()[0].Name;
-                    else {
-                        if (p.PropertyType.BaseType.Name == "RealmObject")
-                            objectType = p.PropertyType.Name;
-                    }
-                }
-                var columnType = p.PropertyType;
-                NativeObjectSchema.add_property(objectSchemaPtr, propertyName, MarshalHelpers.RealmColType(columnType), objectType, 
-                    MarshalHelpers.BoolToIntPtr(isObjectId), MarshalHelpers.BoolToIntPtr(isIndexed), MarshalHelpers.BoolToIntPtr(isNullable));
-            }
-            return objectSchemaPtr;
-        }
-
-=======
->>>>>>> 00cbfc26
         #endregion
 
         internal readonly SharedRealmHandle SharedRealmHandle;
