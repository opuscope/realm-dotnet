--- conflicted
+++ resolved
@@ -58,15 +58,9 @@
         {
             get
             {
-<<<<<<< HEAD
                 var rowPtr = ResultsHandle.GetRow(index);
                 var rowHandle = Realm.CreateRowHandle(rowPtr, _realm.SharedRealmHandle);
-                return (T)(object)_realm.MakeObjectForRow(typeof(T), rowHandle);
-=======
-                var row = NativeResults.get_row(ResultsHandle, (IntPtr)index);
-                var rowHandle = Realm.CreateRowHandle(row, _realm.SharedRealmHandle);
                 return (T)(object)_realm.MakeObjectForRow(ObjectSchema.Name, rowHandle);
->>>>>>> 2de71b67
             }
         }
 
@@ -165,13 +159,8 @@
             if (_allRecords)
             {
                 // use the type captured at build based on generic T
-<<<<<<< HEAD
-                var tableHandle = _realm.Metadata[ElementType].Table;
+                var tableHandle = _realm.Metadata[ObjectSchema.Name].Table;
                 return (int)NativeTable.CountAll(tableHandle);
-=======
-                var tableHandle = _realm.Metadata[ObjectSchema.Name].Table;
-                return (int)NativeTable.count_all(tableHandle);
->>>>>>> 2de71b67
             }
 
             // normally we would  be in RealmQRealmResultsr.VisitMethodCall, not here
