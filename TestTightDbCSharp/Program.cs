--- conflicted
+++ resolved
@@ -3540,10 +3540,7 @@
             EnvironmentTest.ShowVersionTest();
             EnvironmentTest.TestInterop();
             //MeasureInteropSpeed();
-<<<<<<< HEAD
-=======
-//            IntegrationTests.TestDynamicTable();
->>>>>>> 5a29a645
+            IntegrationTests.TestDynamicTable();
             IntegrationTests.TestTutorial();
             QueryTests.QueryBoolEqual();
             TableAggregateTest.TableMaximumDouble();
