-=-=-=-=-=-=-=-=-=-=-=-=-=-=-=-=-=-=-=-=-=-=-=-=-=-=-=-=-=-=-=-=-=-=-=-=-
#17 Add Mock CoreProvider

MockCoreProvider.cs
- added to RealmNet project so is universal

RealmWinOnly.sln
- clone of solution with just the minimal targets for testing platform-agnostic code

RealmNet.Tests/CoreProviderTests.cs
- uncommented entire body
- changed generic CoreProvider to MockCoreProvider
- swapped order of propertyName and rowIndex in SetValue calls


-=-=-=-=-=-=-=-=-=-=-=-=-=-=-=-=-=-=-=-=-=-=-=-=-=-=-=-=-=-=-=-=-=-=-=-=-
#53 Splitting out the solutions to be platform-specific

Realm.sln refactored into
- RealmFoundation.sln
- RealmWin.sln
- RealmXamarinAndroid.sln
- RealmXamarinIOS.sln
- RealmXamarinMac.sln

RealmNetWeaver.Tests.csproj
- added

RealmNet.Tests.csproj
- removed

IntegrationTests.csproj
- comment out body of SimpleTest until merge in more of the Mock Provider stuff after this


-=-=-=-=-=-=-=-=-=-=-=-=-=-=-=-=-=-=-=-=-=-=-=-=-=-=-=-=-=-=-=-=-=-=-=-=-
#50 Mocking merge on refactored

RealmQuery.cs 
- refactored out all the classes and types
- QueryProviders.cs
- RealmQueryProvider.cs
- RealmQueryVisitor.cs
- TypeSystem.cs


-=-=-=-=-=-=-=-=-=-=-=-=-=-=-=-=-=-=-=-=-=-=-=-=-=-=-=-=-=-=-=-=-=-=-=-=-
#50 LINQ on one table - weaving in the sample

RealmNet.Tests
- packages.config
  removed bogus old line   <package id="FodyCecil" version="1.28.3" targetFramework="net45" developmentDependency="true" />
- used NuGet PM Install-Package Fody -Version 1.28.3 to get same version as other projects

FodyWeavers.xml
- edited the generated file adding   <RealmNetWeaver />


-=-=-=-=-=-=-=-=-=-=-=-=-=-=-=-=-=-=-=-=-=-=-=-=-=-=-=-=-=-=-=-=-=-=-=-=-
#50 LINQ on one table - update Mock for new ICoreProvider interfaces

MockCoreProvider
- MockSharedGroupHandle added as nested class
- CreateSharedGroup

-=-=-=-=-=-=-=-=-=-=-=-=-=-=-=-=-=-=-=-=-=-=-=-=-=-=-=-=-=-=-=-=-=-=-=-=-
#50 LINQ on one table - single query operators mocked
	
QueryTests.cs
- removed old tests

MockQueryTestsBase.cs
- added with common test data setup
- removed PrepareForQueries - not needed for mocking tests

MockQuerySingleTableTests.cs
- added (copying some logic from previous QueryTests.cs editing)
- TestWhereQueryWithEqualToString refactored to combinatorial TestWhereQueryWithEqual
- SetupCreatedFourRows removed as no longer loading data

MockSharedGroupHandle
- added

RealmPureNetLINQ.sln
- added to only build AnyCPU with just RealmNet tests


ICoreProvider.cs
- QueryEqual renamed AddQueryEqual
- added declarations for 
	AddQueryNotEqual
	AddQueryLessThan
	AddQueryLessOrEqual
	AddQueryGreaterThan
	AddQueryGreaterOrEqual


MockCoreProvider.cs
- QueryEqual renamed AddQueryEqual
- added declarations for 
	AddQueryNotEqual
	AddQueryLessThan
	AddQueryLessOrEqual
	AddQueryGreaterThan
	AddQueryGreaterOrEqual


RealmQueryVisitor.cs
- VisitBinary 
  - refactored a bit
  - checks arguments
  - added rest of binary clauses
  

-=-=-=-=-=-=-=-=-=-=-=-=-=-=-=-=-=-=-=-=-=-=-=-=-=-=-=-=-=-=-=-=-=-=-=-=-
#50 LINQ on one table - simple tests of results with LINQ to Objects

QueryTestsBase.cs
- added

QuerySingleTableTests.cs
- added

RealmNet.Tests
- added configs for x64, x86, ARM and iOS defining USING_REALM_BACKEND

Realm.sln
- set Debug config mappings to build new RealmNet.Tests configs as per solution platform


-=-=-=-=-=-=-=-=-=-=-=-=-=-=-=-=-=-=-=-=-=-=-=-=-=-=-=-=-=-=-=-=-=-=-=-=-
#66 LINQ through to the core - string, bool equals and int searches

wrappers.cpp
added
- query_string_not_equal
- query_bool_not_equal
- query_int_equal, query_int_not_equal, query_int_less, query_int_less_equal, query_int_greater, query_int_greater_equal


UnsafeNativeMethods.shared.cs
added
- query_string_not_equal
- query_bool_not_equal
- query_int_equal, query_int_not_equal, query_int_less, query_int_less_equal, query_int_greater, query_int_greater_equal

added stubs
- query_float_equal, query_float_not_equal


CoreProviderShared.cs
- AddQueryEqual Added int, float and double cases
- AddQueryNotEqual filled out with string, bool, int, float & double cases


QueryTestsBase.cs
- Setup 
  - GetTempFileName
  - commented out float and double fields after realising not yet imp

Interop.Win32.csproj
- set back target platform from .Net 4.6 to 4.5 for compatibility with others


-=-=-=-=-=-=-=-=-=-=-=-=-=-=-=-=-=-=-=-=-=-=-=-=-=-=-=-=-=-=-=-=-=-=-=-=-
#66 LINQ through to the core - refactoring platforms


Interop.Win32.csproj
- added REALM_32 and REALM_64 

Interop.Win32/InteropConfig.cs
- Is64Bit added cases to use hardcoding depending on REALM_32 and REALM_64
- added DLL_NAME

CoreProvider.shared.cs
- RealmColType added conversion function
- AddColumnToTable refactored to one-liner

UnsafeNativeMethods.shared.cs
- AddColumnToTable stripped back to just declaration using DLL_NAME

-=-=-=-=-=-=-=-=-=-=-=-=-=-=-=-=-=-=-=-=-=-=-=-=-=-=-=-=-=-=-=-=-=-=-=-=-
#70 propagating refactoring pattern from #66

UnsafeNativeMethods.shared.cs
- ALL wrapper functions (except table_get_string) selecting between 32 and 64bit variations 
  cleaned up to single extern
- table_get_string removed 

CoreProvider.shared.cs
- added BoolToIntPtr and IntPtrToBool copied from UnsafeNativeMethods.shared.cs
- added StrBufferOverflow, StrBufToStr and StrAllocateBuffer from UnsafeNativeMethods.shared.cs

Cleaned up functions to use externs rather than wrappers from UnsafeNativeMethods:
- AddEmptyRow
- SetValue<T>
- GetValue<T> 
- GetColumnIndex also changed return type to IntPtr
- AddQueryEqual
- AddQueryNotEqual
- CreateSharedGroup
- HasTable
- AddQueryNotEqual

RealmNet.Tests.csproj
- added references to interop Win32, IOS and Android with platform condition

Interop.XamarinAndroid/InteropConfig.cs
- Is64Bit added cases to use hardcoding depending on REALM_32 and REALM_64
- added DLL_NAME

Interop.XamarinIOS/InteropConfig.cs
- Is64Bit added cases to use hardcoding depending on REALM_32 and REALM_64
- added DLL_NAME


Interop.XamarinMac/InteropConfig.cs
- added DLL_NAME

-=-=-=-=-=-=-=-=-=-=-=-=-=-=-=-=-=-=-=-=-=-=-=-=-=-=-=-=-=-=-=-=-=-=-=-=-
#72 LINQ Combinatorial Expressions plus int support

MockQuerySingleTableComboTests.cs added

QuerySingleTableComboTests.cs added

ICoreProvider.cs
- AddQueryGroupBegin/End added
- AddQueryAnd/Or added


MockCoreProvider.cs
- AddQueryGroupBegin/End added
- AddQueryAnd/Or added


CoreProvider.shared.cs
- AddQueryGroupBegin/End added
- AddQueryAnd added (does nothing)
- AddQueryOr added
- AddQueryNotEqual and AddQueryEqual -  comment out unimplemented float/double
- AddQueryLessThan, AddQueryLessThanorEqual, AddQueryGreaterThan and AddQueryGreaterThanOrEqual added


RealmQueryVisitor
- VisitBinary
  - use correct types - AndAlso and OrElse instead of And and Or
  - restructure to use groups and and/or
- VisitCombination added to help VisitCombination

wrappers.cpp
- table_set_int64, table_get_int64 added  
  
UnsafeNativeMethods.shared.cs
- added query_begin_group/ query_end_group
- added table_set_int64, get_int64
- removed stubs table_set_long, table_set_int, table_get_long


-=-=-=-=-=-=-=-=-=-=-=-=-=-=-=-=-=-=-=-=-=-=-=-=-=-=-=-=-=-=-=-=-=-=-=-=-
#72 LINQ Combinatorial Expressions response to code review

Rename USING_REALM_BACKEND to USING_REALM_CORE
- QuerySingleTableComboTests.cs
- QuerySingleTableTests.cs
- QueryTestsBase.cs
- RealmNet.Tests.csproj

wrappers.cpp
- fix tabs to 4 spaces
- query_group_begin, query_group_end and query_or added

UnsafeNativeMethods.shared.cs
- call new wrapper query_group_begin, query_group_end and query_or instead of mistakenly 
  binding to names of core methods on Query
  
QuerySingleTableTests.cs  
QuerySingleTableComboTests.cs  
- remove redundant Assert.That(res != null);

CoreProviderShared.cs
- throw new Exception("Unsupported type " + valueType.Name) for string & bool in
	AddQueryLessThan
	AddQueryLessThanOrEqual 
	AddQueryGreaterThan
    AddQueryGreaterThanOrEqual
    

-=-=-=-=-=-=-=-=-=-=-=-=-=-=-=-=-=-=-=-=-=-=-=-=-=-=-=-=-=-=-=-=-=-=-=-=-
#63 Standalone Objects and better Add syntax

StandaloneCoreProvider.cs
- created as stripped copy of MockCoreProvider

QueryProvider.cs
- use T instead of S in generics, to prevent compiler warning

Realm.cs
- Add added to adopt objects and create one-off write transactions
- ActiveWriteTransaction added
- CreateObject factored mostly out to AdoptNewObject two versions
- CreateTableFor made static


Transaction.cs
- changed _realm to internal so Realm can access

RealmObject.cs
- added inRealm and isStandalone boolean tests    
- constructor check if is active write trans and make standalone otherwise
- SetValue remove code checking if coreProvider null

QueryTestsBase.cs
- TestEntity now descend from RealmObject even when USING_REALM_CORE not defined


UnsafeNativeMethods.shared.cs
CoreProvider.shared.cs
- fix wrapper calls and rename for consistency
  query_begin_group => query_group_begin
  query_end_group => query_group_end

ViewController.cs
- IntegrationTest - change one addition to show the new Add syntax working


-=-=-=-=-=-=-=-=-=-=-=-=-=-=-=-=-=-=-=-=-=-=-=-=-=-=-=-=-=-=-=-=-=-=-=-=-
#63 Standalone Objects - Minor fixes to transactions

Transaction.cs
- Dispose 
  - now do a Commit instead of Rollback
  - call ForgetActiveTransactionThisTread


Realm.cs
- ActiveWriteTransaction renamed ActiveTransaction
- RealmWritingThisThread renamed RealmWithActiveTransactionThisTread
- ForgetActiveTransactionThisTread added

-=-=-=-=-=-=-=-=-=-=-=-=-=-=-=-=-=-=-=-=-=-=-=-=-=-=-=-=-=-=-=-=-=-=-=-=-
#63 new Add Syntax - demo file

HomePageTests.cs added

IntegrationTests.csproj
- added HomePageTests

Realm.cs
- constructor, cope with null ActiveProvider and path 

RealmObject.cs
- RealmObject InRealm and IsStandalone made properties

-=-=-=-=-=-=-=-=-=-=-=-=-=-=-=-=-=-=-=-=-=-=-=-=-=-=-=-=-=-=-=-=-=-=-=-=-
#91 Link and LinkedList samples

ListTests.cs
- added

ICoreProvider.cs
 - added List<T> GetListValue<T>(IGroupHandle groupHandle, string tableName, string propertyName, long rowIndex);

MockCoreProvider.cs
- MockQuery make queryTable internal 
- added GetListValue, SetListValue

StandaloneCoreProvider.cs
- added GetListValue, SetListValue

RealmObject.cs
- added GetListValue, SetListValue forwarding to the provider

ModuleWeaver.cs
- Execute
  - added commented-out, with explanation, break to be able to debug weaving
  - factord out MethodNamed
  - factored out AddGetter and AddSetter
  - added detection of lists to call AddListGetter and AddListSetter
  
-=-=-=-=-=-=-=-=-=-=-=-=-=-=-=-=-=-=-=-=-=-=-=-=-=-=-=-=-=-=-=-=-=-=-=-=-
#91 Link and LinkedList - cleanup

RealmRelatedList temp class 
- renamed RealmList.cs discarding the old RealmList


MockCoreProvider.cs
StandaloneCoreProvider.cs
- fix minor repeated lookup in GetValue, SetValue, GetListValue, SetListValue

RealmObject.cs
- GetListValue, SetListValue now take and return RealmList<T>

ListTests.cs
- explicitly assign RealmList<Dog> rather than using simple braced init


-=-=-=-=-=-=-=-=-=-=-=-=-=-=-=-=-=-=-=-=-=-=-=-=-=-=-=-=-=-=-=-=-=-=-=-=-
#82 splitting unsafe native methods

UnsafeNativeMethods.shared.cs refactored into
- NativeQuery.shared.cs
- NativeTable.shared.cs
- NativeGroup.shared.cs
- Plus a bunch of unimplemented and commented-out decls copied to
  - Unimplemented_NativeMethods_Arguable.txt
  - Unimplemented_NativeMethods_MixedFields.txt
  - Unimplemented_NativeMethods_TableView.txt
- BoolToIntPtr and IntPtrToBool copied back to CoreProvider.shared.cs as that's the only place left they are used

IN projects
  interop.Win32.csproj
  Interop.XamarinAndroid.csproj
  Interop.XamarinIOS.csproj
  Interop.XamarinMac.csproj
- Replace link to UnsafeNativeMethods.shared.cs with three links to  
  - NativeQuery.shared.cs
  - NativeTable.shared.cs
  - NativeGroup.shared.cs
  - NativeSharedGroup.shared.cs
- drop TableViewHandle.shared.cs for now

General change, UnsafeNativeMethods class changed to NativeQuery/Group/Table as required

RowHandle.cs
- IsAttached lambda removed the call to UnsafeNativeMethods.IntPtrToBool and just compare ==1
  allowed moving that function out of UnsafeNativeMethods and don't think simple, time-critical
  stuff should be calling across assemblies for trivia.
  
QueryHandle.shared.cs

Group.cs
- comment out calls to Group methods that previously just threw NotImplemented exceptions
  
Renames after refactoring, to simplify:
NativeGroup.group_ =?> NativeGroup.
NativeQuery.query_ => NativeQuery.
NativeTable.table_ => NativeTable.
NativeGroup.shared_group_ => NativeSharedGroup.


-=-=-=-=-=-=-=-=-=-=-=-=-=-=-=-=-=-=-=-=-=-=-=-=-=-=-=-=-=-=-=-=-=-=-=-=-
Fix Integration Tests copying Wrappers DLL

Wrappers.vcxproj
- Linker / Input / Additional Dependencies
  changed libs to point to core Realm32d.lib and Realm64d.lib

IntegrationTests.Win32.csproj
- added afterbuild target to copy DLL and PDB to output area (doesn't show in VS - edit csproj)


-=-=-=-=-=-=-=-=-=-=-=-=-=-=-=-=-=-=-=-=-=-=-=-=-=-=-=-=-=-=-=-=-=-=-=-=-
#118 Adding IntegrationTests.IOS

Interop.XamarionIOS/AssemblyInfo.cs
- added [assembly: InternalsVisibleTo("IntegrationTestsIOS")]

IntegrationTests.IOS
- created as "Unified API" iOS Unit tests project (which is a full-blown app!)

Copy and rename Win32 => IOS
- Win32IntegrationTests.csproj
- Win32IntegrationTests.cs 
- Win32PerformanceTests.cs

CoreProvider.shared.cs
- added using UIKit and Foundation in order to be able to build on IOS

AbstractPerformanceTests.cs
- changed _databasePath to protected so can set in the subclass Setup

-=-=-=-=-=-=-=-=-=-=-=-=-=-=-=-=-=-=-=-=-=-=-=-=-=-=-=-=-=-=-=-=-=-=-=-=-
Merging IntegrationTests.IOS with the new shared project arch

IntegrationTests.Win32
- added reference to RealmNet.Win32

IntegrationTests.IOS
- renamed IntegrationTests.XamarinIOS
- removed reference to IntegrationTests project
- removed reference to RealmNet Project
- removed reference to InteropShared Project
- added reference to RealmNet.XamarinIOS project
- added direct links to files
  AbstractIntegrationTests.cs
  AbstractPerformanceTests.cs
  Person.cs
  TestHelpers.cs

Realm.sln
- added IntegrationTests.XamarinIOS  


-=-=-=-=-=-=-=-=-=-=-=-=-=-=-=-=-=-=-=-=-=-=-=-=-=-=-=-=-=-=-=-=-=-=-=-=-
Fix renaming of IntegrationTests.IOS to IntegrationTests.XamarinIOS

IntegrationTests.XamarinIOS.csproj
- change assembly name from IntegrationTestsIOS to IntegrationTestsXamarinIOS

RealmNet.XamarinIOS/Properties/AssemblyInfo.cs
- change InternalsVisibleTo target to IntegrationTestsXamarinIOS

-=-=-=-=-=-=-=-=-=-=-=-=-=-=-=-=-=-=-=-=-=-=-=-=-=-=-=-=-=-=-=-=-=-=-=-=-
#139 Fix project configs

Realm.sln - replaced by RealmNet.sln
- changed Configuration Manager
Debug + Release
AnyCPU
  - RealmNetWeaver

x86 and x64
- IntegrationTests.Win32  
- RealmNetWeaver
- RealmNet.Win32
- wrappers

iPhone and iPhoneSimulator
- IntegrationTests.XamarinIOS
- Playground.XamarinIOS
- RealmNet.XamarinIOS
- RealmNetWeaver

ARM
- Playground.XamarinAndroid
- RealmNet.XamarinAndroid
- RealmNetWeaver

RealmNet.XamarinIOS.csproj
- manually edited file to replace AnyCPU platforms with iPhone and iPhoneSimulator
  copying settings from IntegrationTests.XamarionIOS.csproj  
  - changed OutputPath from bin\Debug or bin\Release to bin\$(Platform)\$(Configuration)
- iPhoneSimulator configs
  - added <MtouchArch>i386
  - added <MtouchLink>None
  - added MtouchDebug for debug
  
Cleaning up old solutions - delete all but Realm.sln and RealmWin.sln
- RealmFoundation.sln
- RealmFoundation.sln
- RealmPureNetLINQ.sln
- RealmXamarinAndroid.sln
- RealmXamarinIOS.sln
- RealmXamarinMac.sln

RealmNet.win32.csproj
- added reference to wrappers.vcxproj
- changed default platform from AnyCPU to x86
- removed AnyCPU platforms

IntegrationTests.Win32.csproj
- changed default platform from AnyCPU to x86
- removed AnyCPU platforms

wrappers.vcxproj
- Debug|Win32 and Debug|x64 platform toolset changed from v140_xp to v140

RealmNet.XamarinAndroid.csproj
Playground.XamarinAndroid.csproj
- replace AnyCPU with ARM

RealmNet.XamarinIOS.csproj
- changed default AnyCPU platform to iPhoneSimulator

RealmNet.XamarinMac.csproj
- replace AnyCPU with x64Mac


Playground.XamarinAndroid/MainActivity.cs 
IntegrationTests.XamarinIOS/IOSIntegrationTests.cs
IntegrationTests.XamarinIOS/IOSPerformanceTests.cs
  - removed using RealmNet.Interop 

IntegrationTests.XamarinIOS/IOSPerformanceTests.cs
  
IntegrationTests.Shared/AbstractIntegrationTests.cs  
IntegrationTests.Shared/AbstractPerformanceTests.cs  
- change protection on _databasePath so could update in subclass (NUnitLite issue)  

-=-=-=-=-=-=-=-=-=-=-=-=-=-=-=-=-=-=-=-=-=-=-=-=-=-=-=-=-=-=-=-=-=-=-=-=-
#148 Add Android Integration Tests and Refactor Testing

IntegrationTests.XamarinAndroid.csproj
- created as "Android Unit test" project
- changed Target Framework from 5.1 down to 4.4
- added reference to RealmNet.XamarinAndroid
- added reference to IntegrationTests.Shared

Interop.XamarionAndroid/AssemblyInfo.cs
- added [assembly: InternalsVisibleTo("IntegrationTests.XamarinAndroid")]

In IntegrationTests.shared project
- AbstractIntegrationTests.cs 
  - renamed IntegrationTests.cs 
  - made non-abstract
  - BaseSetup renaned Setup
  - removed empty virtual Setup
  - removed GetTempDatabasePath
  - set CoreProvider
  
- AbstractPerformanceTests 
  - renamed PerformanceTests.cs
  - made non-abstract
  - BaseSetup renaned Setup
  - removed empty virtual Setup
  - removed GetTempDatabasePath
  - set CoreProvider
  - moved  RawPerformanceTest over from Win32PerformanceTest
 
- Win32PerformanceTest - gutted so just there to run tests
- Win32IntegrationTest - gutted


-=-=-=-=-=-=-=-=-=-=-=-=-=-=-=-=-=-=-=-=-=-=-=-=-=-=-=-=-=-=-=-=-=-=-=-=-
#104 splitting wrappers.cpp

NativeTable.cs
- split some methods off to new NativeRow.cs

RowHandle.cs
- use new NativeRow instead

WindowsDLLWrapperDecls.h
- added as requested in PR to have central


exception_catcher.h/cpp
- added

-=-=-=-=-=-=-=-=-=-=-=-=-=-=-=-=-=-=-=-=-=-=-=-=-=-=-=-=-=-=-=-=-=-=-=-=-
#155 EXCEPTION HANDLING IN WRAPPERS - CSHARP SIDE AND COMMS WITHOUT THROWING

wrappers.cpp
- added ManagedExceptionThrowerT, ManagedExceptionThrower and set_exception_thrower

RealmNet.Shared.csproj
- added copies of Java exceptions
	RealmEncryptionNotSupportedException
	RealmException
	RealmIOException
	RealmMigrationNeededException
- added more exceptions to support the codes in RealmExceptionCodes.cs
	RealmRowInvalidException
	RealmRuntimeErrorException
	RealmFatalErrorException
	RealmOutOfMemoryException
	RealmUnsupportedOperationException
	RealmTableInvalidException
	RealmIndexOutOfBoundsException	
	RealmFileAccessErrorException
	RealmFileNotFoundException
	RealmIOFailedException
	RealmIllegalArgumentException
	RealmNoSuchMethodException
	RealmNoSuchFieldException
	RealmClassNotFoundException

RealmExceptionCodes.cs 
- added enum to RealmNet.shared

CoreProvider.cs
- added CoreProvider ctor to set common inc calling SetupExceptionThrower
- added static field sDoneCommonSetup


Added "unsafe" compilation option to enable the callback
- RealmNet.XamarionIOS
- RealmNet.XamarionAndroid


-=-=-=-=-=-=-=-=-=-=-=-=-=-=-=-=-=-=-=-=-=-=-=-=-=-=-=-=-=-=-=-=-=-=-=-=-
#155 Intercepting exceptions in wrappers - Reconcile exceptions with spreadsheet

ExceptionsToManaged.cpp/.h 
- added
- ThrowManaged overloaded function added

Wrappers.cpp
- moved exception throwing code to ExceptionsToManaged.cpp
- all catch statements replaced by CATCH_STD macro

Removed exception classes added to support codes as we are NOT forwarding them
	RealmClassNotFoundException
	RealmEncryptionNotSupportedException
	RealmFatalErrorException
	RealmIllegalArgumentException
	RealmIndexOutOfBoundsException	
	RealmIOException
	RealmIOFailedException
	RealmMigrationNeededException
	RealmNoSuchFieldException
	RealmNoSuchMethodException
	RealmRowInvalidException
	RealmTableInvalidException
	RealmUnsupportedOperationException


Added new subclasses of RealmFileAccessException
	RealmFileExistsException
	RealmPermissionDeniedException
	RealmDecryptionFailedException
	RealmInvalidDatabaseException


RealmExceptionCodes.cs
ExceptionsToManaged.h
- rewrote codes to match new exceptions hierarchy from spreadsheet


ExceptionsToManaged.cpp
- change "if" checks to asserts as per PR review
- realm::ThrowManaged don't take exception parameter any more

NativeCommon.cs
- ExceptionThrower updated to new codes and exception types


-=-=-=-=-=-=-=-=-=-=-=-=-=-=-=-=-=-=-=-=-=-=-=-=-=-=-=-=-=-=-=-=-=-=-=-=-
#155 Intercepting exceptions in wrappers - responses to PR
WindowsDLLWrapperDecls.h
- renamed realm_export_decls.h
- REALM_CORE_WRAPPER_API renamed REALM_EXPORT

-=-=-=-=-=-=-=-=-=-=-=-=-=-=-=-=-=-=-=-=-=-=-=-=-=-=-=-=-=-=-=-=-=-=-=-=-
Fixed integration tests to actually test if stored and fix IOS test

IntegrationTests.cs
- SetAndGetPropertyTest get object back from the store


IntegrationTests.XamarinIOS.csproj
- added packages.config
- added FodyWeavers.xml


-=-=-=-=-=-=-=-=-=-=-=-=-=-=-=-=-=-=-=-=-=-=-=-=-=-=-=-=-=-=-=-=-=-=-=-=-
#67 Adding float and double support

IntegrationTests.shared/Person.cs
- added Score, Latitude and Longitude

IntegrationTests.cs
- SimpleTest - added setters for Score, Latitude and Longitude
- SetAndGetPropertyTest added Score and Latitude tests


RealmObject.cs
- SetValue<T>, GetValue<T> - added cases for single and double

NativeTable.cs
- replaced dummy set/get_float/double with DLL Import calls

table_cs.cpp
- added table_set_float/double table_get_float/double


-=-=-=-=-=-=-=-=-=-=-=-=-=-=-=-=-=-=-=-=-=-=-=-=-=-=-=-=-=-=-=-=-=-=-=-=-
#68 Adding float and double search support

IntegrationTests.cs
- SimpleTest refactored data creation out to MakeThreePeople
- SearchComparingFloat added
- SearchComparingDouble added

query_cs.cpp - added wrapper functions
	query_float_equal
	query_float_not_equal
	query_float_less
	query_float_less_equal
	query_float_greater
	query_float_greater_equal
	query_double_equal
	query_double_not_equal
	query_double_less
	query_double_less_equal
	query_double_greater
	query_double_greater_equal


NativeQuery.cs 
- removed unused int_between
- added DLLImports for 
	"query_float_equal"
	"query_float_not_equal"
	"query_float_less"
	"query_float_less_equal"
	"query_float_greater"
	"query_float_greater_equal"
	"query_double_equal"
	"query_double_not_equal"
	"query_double_less"
	"query_double_less_equal"
	"query_double_greater"
	"query_double_greater_equal"

RealmQueryVisitor.cs - add float and double cases to
	AddQueryEqual
	AddQueryNotEqual
	AddQueryLessThan
	AddQueryLessThanOrEqual
	AddQueryGreaterThan
	AddQueryGreaterThanOrEqual


-=-=-=-=-=-=-=-=-=-=-=-=-=-=-=-=-=-=-=-=-=-=-=-=-=-=-=-=-=-=-=-=-=-=-=-=-
Making wrappers build for IOS with debug to aid debugging from XCode

Makefile
- add multiple targets including iosdbg

RealmNet.XamarinIOS.csproj
- change the path to libwrappers to include the $(Configuration)

-=-=-=-=-=-=-=-=-=-=-=-=-=-=-=-=-=-=-=-=-=-=-=-=-=-=-=-=-=-=-=-=-=-=-=-=-
#198 Fix Exception Throwing

error_handling.cpp
- realm::convert_exception cleaned up to directly use e.what() instead of lambda
  which was originally composing message with file and line but had been
  cut back to just call what() but was on base class so not hitting override.

IntegrationTests.cs
- added  GetInstanceShouldThrowWithBadPath

  		


-=-=-=-=-=-=-=-=-=-=-=-=-=-=-=-=-=-=-=-=-=-=-=-=-=-=-=-=-=-=-=-=-=-=-=-=-
#110 implementing relationships

MarshalHelpers.cs
- RealmColType added cases for RealmObject and RealmList	

RelationshipTests.cs
- added (based on old ListTests.cs in RealmNet)

Realm.cs
- Realm.GenerateObjectSchema 
  - exclude lists from being nullable
  - set the objectType for links
- CreateRowHandle made internal so can use when creating linked objects

ModuleWeaver.cs
- added genericGet/SetListValueReference
- added genericGet/SetObjectValueReference
- Execute
  - use new method references for RealmList and RealmObject properties
  - (side fix) change check to "IgnoredAttribute" from "IgnoreAttribute"
  - check for strings before related types (optimisation)
  - add test weaving in RealmObjects
- IsRealmObject added 

RealmObject.cs  
- Set/GetObjectValue added
- set/GetListValue added (stubbed)

   
table_cs.cpp
Added methods:
- table_set_link
- table_get_link  
- table_clear_link

NativeTable.cs
added decls for 
- set_link
- clear_link
- get_link

-=-=-=-=-=-=-=-=-=-=-=-=-=-=-=-=-=-=-=-=-=-=-=-=-=-=-=-=-=-=-=-=-=-=-=-=-
#110 implementing relationships - finishing lists 
(toMany relationships basics and Add)

RealmList.cs
- made ctor internal instead of public
- uncomment field _parent
- added field _listHandle
- ctor renamed CompleteInit for 2-stage init
- Count method stub implemented
- Add method stub implemented

table_cs.cpp
Added methods:
- table_get_linklist (now returning a SharedLinkViewRef)

linklist_cs.cpp
- added with methods
  linklist_add
  linklist_size
  linklist_destroy

wrappers.xcodeproj
- added linklist_cs.cpp

LinkListHandle
- added with method Unbind

NativeTable.cs
added decls for
- get_linklist

NativeLinkList.cs
- added with mappings to
  linklist_add
  linklist_size
  linklist_destroy

RealmNet.shared.csproj
- added NativeLinkList.cs

RealmObject.cs
- SetListValue now just throws
- GetListValue


TableHandle.cs
- added RootedLinkListHandle
- added TableLinkList

RowHandle.cs
- made RowHandle internal because users should not be using

wrappers/shared_linklist.hpp
- added to declare the SharedLinkViewRef

RelationsihpTests.cs
- TimAcquiresASecondDog added to test Add


-=-=-=-=-=-=-=-=-=-=-=-=-=-=-=-=-=-=-=-=-=-=-=-=-=-=-=-=-=-=-=-=-=-=-=-=-
#110 implementing relationships - finishing lists (toMany relationships)

RelationsihpTests.cs
Added tests
  TimLosesHisDogsByOrder
  TimAddsADogLater 
  TimAddsADogByInsert
  TimLosesHisDogsInOneClear
  TimHasTwoIterableDogs

RealmList.cs
- const ITEM_NOT_FOUND added
- IsFixedSize added
- implemented previously stubbed methods
  Contains
  Clear
  IndexOf
  RemoveAt
  Remove
  GetEnumerator
- RealmListEnumerator<T> filled out all methods  

NativeLinkList.cs
added declarations for
  linklist_erase 
  linklist_get 
  linklist_find
  linklist_insert
  linklist_clear

wrappers/linklist_cs.cpp
added
  linklist_erase 
  linklist_get 
  linklist_find
  linklist_insert
  linklist_clear

RealmObject.cs
- refactroed out MakeObject from GetObjectValue


shared_realm.hpp
- added IndexOutOfRangeException

wrappers/error_handling.cpp
- added case for IndexOutOfRangeException

-=-=-=-=-=-=-=-=-=-=-=-=-=-=-=-=-=-=-=-=-=-=-=-=-=-=-=-=-=-=-=-=-=-=-=-=-
Migrating to Core 0.95.0

Merged current ObjectStore subtree

Makefile
- bumped Core version number to 0.95.0
- corrected names of debug libwrappers.a 

wrappers/object-store/transact_log_handler.*pp
- removed our old copies so we use those in object-store/impl

wrappers/realm-csharp.cpp
- replaced include of realm_delegate.hpp with object-store/binding_context.hpp
- CSharpRealmDelegate parent changed from RealmDelegate to BindingContext

wrappers.xcodeproj
- replaced librealm-ios with librealm-ios-no-bitcode
- set Enable Bitcode to No (was Yes)

Realm	.sln
- replaced old RealmNetWeaver.csproj with RealmNetWeaver.Fody.csproj

Added definition of REALM_HAVE_CONFIG in
- Wrappers/Application.mk
- Wrappers/Android.mk
- Wrappers.xcodeproj

IntegrationTests.XamarinAndroid.csproj
- add wrappers folder so it has linked wrappers+core
- added Fody package
- added RealmNetWeaver into generated FodyWeavers.xml

-=-=-=-=-=-=-=-=-=-=-=-=-=-=-=-=-=-=-=-=-=-=-=-=-=-=-=-=-=-=-=-=-=-=-=-=-
Ensuring Relationships work on Win32

RealmNet.Win32.csproj
- changed to target .Net 4.5 (see issue #222)

Win32RelationshipTests.cs
- added so could do relationship testing under current release

RelationshipTests.cs
- corrected namespace to IntegrationTests.Shared


-=-=-=-=-=-=-=-=-=-=-=-=-=-=-=-=-=-=-=-=-=-=-=-=-=-=-=-=-=-=-=-=-=-=-=-=-
Adding unit tests to finalise the IList addition

RelationshipTests.cs
- TestListRelationship 
  - renamed TestAttachingStandaloneTwoLevelRelationship
  - fixed asserts to be compatible with NUnitLite, for IOS testing
- TestAttachingStandaloneThreeLevelRelationship added
- TestCircularRelationshipsFromStandaloneTwoStage added

ModuleWeaver.cs
- reordered the test for RealmList so shortcircuit kicks out other RealmNet classes quicker
- rewrote test for IList so is faster and more precise


-=-=-=-=-=-=-=-=-=-=-=-=-=-=-=-=-=-=-=-=-=-=-=-=-=-=-=-=-=-=-=-=-=-=-=-=-
#232 Make things internal

change public to internal
	ExpressionVisitor
	Handled
	InteropConfig (3 platform-specific copies)
	QueryHandle
	QueryProvider
	RealmHandle
	RealmQuery
	RealmQueryProvider
	RealmQueryVisitor
	TableHandle
	WovenAttribute
	WovenPropertyAttribute


-=-=-=-=-=-=-=-=-=-=-=-=-=-=-=-=-=-=-=-=-=-=-=-=-=-=-=-=-=-=-=-=-=-=-=-=-
Better error for DateTime

ModuleWeaver.cs
- Execute - added test for System.DateTime with separate error message

Added reference to the RealmNetWeaver.Fody.csproj to trigger it rebulding:
- RealmNet.Win32.cspsproj
- RealmNet.XamarinAndroid.csproj
- RealmNet.XamarinIOS.csproj
- RealmNet.XamarinMAC.csproj


-=-=-=-=-=-=-=-=-=-=-=-=-=-=-=-=-=-=-=-=-=-=-=-=-=-=-=-=-=-=-=-=-=-=-=-=-
Fixing projects to be non IOS Binding

RealmNet.XamarinIOS.csproj
- changed  <ProjectTypeGuids> from
   {8FFB629D-F513-41CE-95D2-7ECE97B6EEEC};{FAE04EC0-301F-11D3-BF4B-00C04F79EFBC}
  to
    {FEACFBD2-3405-455C-9665-78FE426C6842};{FAE04EC0-301F-11D3-BF4B-00C04F79EFBC}
- removed   <Import Project="$(MSBuildExtensionsPath)\Xamarin\iOS\Xamarin.iOS.ObjCBinding.CSharp.targets" />


Properties/AssemblyInfo.cs
- removed using Foundation


-=-=-=-=-=-=-=-=-=-=-=-=-=-=-=-=-=-=-=-=-=-=-=-=-=-=-=-=-=-=-=-=-=-=-=-=-
Big rename

RealmNet.sln renamed Realm.sln

General refactor rename of namespace RealmNet to Realms

All projects with RealmNet in them renamed Realmblah including Fody

README.md
- changed repo name back from realm-.net to realm-dotnet



-=-=-=-=-=-=-=-=-=-=-=-=-=-=-=-=-=-=-=-=-=-=-=-=-=-=-=-=-=-=-=-=-=-=-=-=-
#238 Removing objects should throw RealmOutsideTransactionExcepton

IntegrationTests.cs
- RemoveTest renamed RemoveSucceedsTest
- RemoveOutsideTransactionShouldFail added

Realm.cs
- Remove change to throw RealmOutsideTransactionException

-=-=-=-=-=-=-=-=-=-=-=-=-=-=-=-=-=-=-=-=-=-=-=-=-=-=-=-=-=-=-=-=-=-=-=-=-
#236 Put icons on demo apps

Playground.XamarinIOS
- Launchscreen.xib replaced "Kristian" with "Realm" in copyright
- AppIcons.appiconset - added two icons for 2x and 3x iPhone size


IntegrationTests.XamarinIOS
- AppIcons.appiconset - added two icons for 2x and 3x iPhone size
- info.plist changed to use Asset Catalog for icon

IntegrationTests.XamarinAndroid
- replaced all the icon.png files with matching new icons of same name

Playground.XamarinAndroid
- added set of icons copied from IntegrationTests.XamarinAndroid
- replaced single icon.png in project with all new icons in different sizes
- manually set the added icons as Android Asset (IDE bug fails to set on adding)

-=-=-=-=-=-=-=-=-=-=-=-=-=-=-=-=-=-=-=-=-=-=-=-=-=-=-=-=-=-=-=-=-=-=-=-=-
#223 Better Default Database Path

Realm.cs
- DefaultDatabaseName added
- GetInstance
  - use DefaultDatabaseName
  - use InteropConfig.GetDefaultDatabasePath for path to combine with filename


*/InteropConfig.cs
- changed InteropConfig from internal to public
- GetDefaultDatabasePath 
  - only return document path on all platforms, no filename inclusion
  
-=-=-=-=-=-=-=-=-=-=-=-=-=-=-=-=-=-=-=-=-=-=-=-=-=-=-=-=-=-=-=-=-=-=-=-=-
#100 Cope with Simple Filename

IntegrationTests.cs
- GetInstanceTest - use default filename
- GetInstanceWithJustFilenameTest added  

Realm.cs
- GetInstance
  - check if full path and combine partial with InteropConfig.GetDefaultDatabasePath 


-=-=-=-=-=-=-=-=-=-=-=-=-=-=-=-=-=-=-=-=-=-=-=-=-=-=-=-=-=-=-=-=-=-=-=-=-
#258 Closing Files

IntegrationTests
- InstanceIsCLosedByDispose added

Realm.cs
- IsClosed added to report handle status
- Close added
- Dispose filled out to invoke Close

-=-=-=-=-=-=-=-=-=-=-=-=-=-=-=-=-=-=-=-=-=-=-=-=-=-=-=-=-=-=-=-=-=-=-=-=-
<<<<<<< HEAD
#291 Minor doc edits and rename Attach to Manage

Realm.Attach
- renamed Realm.Manage

IntegrationTests.cs
RelationshipTests.cs
StandaloneObjectTests.cs
- renamed all tests with Attach to Manage

RealmList.cs
- AttachObjectIfNeeded renamed ManageObjectIfNeeded
=======
#286 Fix Makefile
Makefile
- revert changes that built using the core-debug target as that doesn't work
  this means the iosdbg works but is not using a debug version of core
  
RelationshipTests.cs
- delete a couple of commented out lines in sample that no longer apply

-=-=-=-=-=-=-=-=-=-=-=-=-=-=-=-=-=-=-=-=-=-=-=-=-=-=-=-=-=-=-=-=-=-=-=-=-
#282 Minor cleanups whilst improving API docs
GroupOpenMode.cs
- removed unused enum

Realm.Shared.csproj
- removed GroupOpenMode.cs

InteropConfig.cs (all)
- made class internal (again)
- removed GetDefaultDatabasePath as it returns same thing in all.

Realm.cs
- GetInstance just use the standard Xamarin call to get SpecialFolder instead of GetDefaultDatabasePath

TransactionState.cs
- removed

RealmList.GetEnumerator
- remove cast

Realm.IsClosed
- changed to property
>>>>>>> 5e74aa2a
<|MERGE_RESOLUTION|>--- conflicted
+++ resolved
@@ -1169,20 +1169,6 @@
 - Dispose filled out to invoke Close
 
 -=-=-=-=-=-=-=-=-=-=-=-=-=-=-=-=-=-=-=-=-=-=-=-=-=-=-=-=-=-=-=-=-=-=-=-=-
-<<<<<<< HEAD
-#291 Minor doc edits and rename Attach to Manage
-
-Realm.Attach
-- renamed Realm.Manage
-
-IntegrationTests.cs
-RelationshipTests.cs
-StandaloneObjectTests.cs
-- renamed all tests with Attach to Manage
-
-RealmList.cs
-- AttachObjectIfNeeded renamed ManageObjectIfNeeded
-=======
 #286 Fix Makefile
 Makefile
 - revert changes that built using the core-debug target as that doesn't work
@@ -1213,5 +1199,16 @@
 - remove cast
 
 Realm.IsClosed
-- changed to property
->>>>>>> 5e74aa2a
+- changed to property-=-=-=-=-=-=-=-=-=-=-=-=-=-=-=-=-=-=-=-=-=-=-=-=-=-=-=-=-=-=-=-=-=-=-=-=-
+#291 Minor doc edits and rename Attach to Manage
+
+Realm.Attach
+- renamed Realm.Manage
+
+IntegrationTests.cs
+RelationshipTests.cs
+StandaloneObjectTests.cs
+- renamed all tests with Attach to Manage
+
+RealmList.cs
+- AttachObjectIfNeeded renamed ManageObjectIfNeeded