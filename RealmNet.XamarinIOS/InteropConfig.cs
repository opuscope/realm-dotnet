﻿/* Copyright 2015 Realm Inc - All Rights Reserved
 * Proprietary and Confidential
 */
 
using System;
using UIKit;
using Foundation;
using System.IO;

namespace RealmNet
{
<<<<<<< HEAD
    /// <summary>
    /// Provide per-platform configuration, IOS version documented to show typical content.
    /// </summary>
    public static class InteropConfig
=======
    internal static class InteropConfig
>>>>>>> 9f7d6127
    {
    
        /// <summary>
        /// Compile-time test of platform being 64bit.
        /// </summary>
        public static bool Is64Bit
        {
#if REALM_32       
            get {
                Debug.Assert(IntPtr.Size == 4);
                return false;
            }
#elif REALM_64
            get {
                Debug.Assert(IntPtr.Size == 8);
                return true;
            }
#else
            get { return (IntPtr.Size == 8); }
#endif
        }

        /// <summary>
        /// Name of the DLL used in native declarations, constant varying per-platform.
        /// </summary>
        public const string DLL_NAME = "__Internal";

        /// <summary>
        /// Get platform-specific default path for documents with default filename attached.
        /// </summary>
        /// <returns>A full path</returns>
        public static string GetDefaultDatabasePath()
        {
            const string dbFilename = "db.realm";
            string libDir;
            if (UIDevice.CurrentDevice.CheckSystemVersion(8, 0))    // For iOS 8.0 or higher
            {
                libDir = NSFileManager.DefaultManager.GetUrls (NSSearchPathDirectory.LibraryDirectory, NSSearchPathDomain.User) [0].Path;
            }
            else
            {
                var docDir = Environment.GetFolderPath (Environment.SpecialFolder.MyDocuments);
                libDir = Path.GetFullPath(System.IO.Path.Combine (docDir, "..", "Library")); 
            }
            return Path.Combine(libDir, dbFilename);
        }
    }
}<|MERGE_RESOLUTION|>--- conflicted
+++ resolved
@@ -1,4 +1,4 @@
-﻿/* Copyright 2015 Realm Inc - All Rights Reserved
+/* Copyright 2015 Realm Inc - All Rights Reserved
  * Proprietary and Confidential
  */
  
@@ -9,14 +9,10 @@
 
 namespace RealmNet
 {
-<<<<<<< HEAD
     /// <summary>
     /// Provide per-platform configuration, IOS version documented to show typical content.
     /// </summary>
     public static class InteropConfig
-=======
-    internal static class InteropConfig
->>>>>>> 9f7d6127
     {
     
         /// <summary>
